--- conflicted
+++ resolved
@@ -2911,11 +2911,7 @@
             target_table='misc_files',
             target_id=file_id,
             details={
-<<<<<<< HEAD
-                'deleted_title': misc_file_item['user_provided_title'], 
-=======
-                'deleted_title': misc_file_item['user_provided_title'],
->>>>>>> 91a98981
+                'deleted_title': misc_file_item.get('user_provided_title'), 
                 'stored_filename': misc_file_item['stored_filename'], 
                 'category_id': misc_file_item['misc_category_id']
             }
